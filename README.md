--- conflicted
+++ resolved
@@ -6,8 +6,6 @@
 
 Can detect the compiler used for compiling a given binary, even if it is stripped. The following languages/compilers are supprted:
 
-<<<<<<< HEAD
-=======
 * GCC
 * Clang
 * FPC
@@ -16,7 +14,6 @@
 * TCC (compiler name only, TCC does not store the version number in the executables)
 * Rust (for stripped executables, only the compiler name and GCC version used for linking are available)
 
->>>>>>> 5d5e51c2
 ## Installation (development version)
 
     go get github.com/xyproto/elfinfo
@@ -31,11 +28,6 @@
 
 ## General info
 
-<<<<<<< HEAD
 * Version: 0.7.1
 * License: MIT
-* Author: Alexander F. Rødseth &lt;xyproto@archlinux.org&gt;
-=======
-* Version: 0.7
-* License: MIT
->>>>>>> 5d5e51c2
+* Author: Alexander F. Rødseth &lt;xyproto@archlinux.org&gt;